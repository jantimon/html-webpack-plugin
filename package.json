{
  "name": "html-webpack-plugin",
<<<<<<< HEAD
  "version": "2.28.0",
=======
  "version": "3.0.0",
>>>>>>> 8039058d
  "description": "Simplifies creation of HTML files to serve your webpack bundles",
  "main": "index.js",
  "files": [
    "index.js",
    "default_index.ejs",
    "lib/"
  ],
  "scripts": {
    "prepublish": "npm run test",
    "pretest": "semistandard",
    "build-examples": "node examples/build-examples.js",
    "test": "jasmine"
  },
  "repository": {
    "type": "git",
    "url": "https://github.com/jantimon/html-webpack-plugin.git"
  },
  "keywords": [
    "webpack",
    "plugin",
    "html",
    "html-webpack-plugin"
  ],
  "author": "Charles Blaxland <charles.blaxland@gmail.com> (https://github.com/ampedandwired)",
  "license": "MIT",
  "bugs": {
    "url": "https://github.com/jantimon/html-webpack-plugin/issues"
  },
  "homepage": "https://github.com/jantimon/html-webpack-plugin",
  "semistandard": {
    "ignore": [
      "examples/*/dist/**/*.*"
    ]
  },
  "devDependencies": {
    "appcache-webpack-plugin": "^1.3.0",
    "css-loader": "^0.26.1",
    "dir-compare": "1.3.0",
    "es6-promise": "^4.0.5",
    "extract-text-webpack-plugin": "^1.0.1",
    "file-loader": "^0.9.0",
    "html-loader": "^0.4.4",
    "jade": "^1.11.0",
    "jade-loader": "^0.8.0",
    "jasmine": "^2.5.2",
    "rimraf": "^2.5.4",
    "semistandard": "9.2.1",
    "style-loader": "^0.13.1",
    "underscore-template-loader": "^0.7.3",
    "url-loader": "^0.5.7",
    "webpack": "^1.14.0",
    "webpack-recompilation-simulator": "^1.3.0"
  },
  "dependencies": {
    "bluebird": "^3.4.7",
    "loader-utils": "^0.2.16",
    "lodash": "^4.17.3",
    "pretty-error": "^2.0.2",
    "toposort": "^1.0.0"
  },
  "peerDependencies": {
    "webpack": "1 || ^2 || ^2.1.0-beta || ^2.2.0-rc"
  },
  "engines": {
    "node": ">= 4.3.2"
  }
}<|MERGE_RESOLUTION|>--- conflicted
+++ resolved
@@ -1,10 +1,6 @@
 {
   "name": "html-webpack-plugin",
-<<<<<<< HEAD
-  "version": "2.28.0",
-=======
   "version": "3.0.0",
->>>>>>> 8039058d
   "description": "Simplifies creation of HTML files to serve your webpack bundles",
   "main": "index.js",
   "files": [
