--- conflicted
+++ resolved
@@ -189,7 +189,6 @@
     // If the compilation result is already evaluted return it
     return Promise.resolve(source);
   }
-<<<<<<< HEAD
   // Strip the leading 'var '
   var source = compilationResult.source().substr(3);
   // Evaluate code and cast to string
@@ -199,19 +198,12 @@
   } catch (e) {
     // Log syntax error
     var syntaxError = require('syntax-error')(source);
-    var errorMessage = 'Template compilation failed: ' + e + 
+    var errorMessage = 'Template compilation failed: ' + e +
       (syntaxError ? '\n' + syntaxError + '\n\n\n' + source.split('\n').map(function(row, i) {
         return (1 + i) + '  - ' + row;
       }).join('\n') : '');
     compilation.errors.push(new Error(errorMessage));
     return Promise.reject(e);
-=======
-
-  // Minify the html output
-  if (this.options.minify) {
-    var minify = require('html-minifier').minify;
-    html = minify(html, this.options.minify);
->>>>>>> f68b6e37
   }
   return typeof newSource === 'string' || typeof newSource === 'function' ?
     Promise.resolve(newSource) :
@@ -267,10 +259,8 @@
     .then(function(html) {
       if (self.options.minify) {
         var minify = require('html-minifier').minify;
-        // If `options.minify` is set to true use the default minify options
-        var minifyOptions = _.isObject(self.options.minify) ? self.options.minify : {};
         try {
-          return minify(html, minifyOptions);
+          return minify(html, this.options.minify);
         } catch(e) {
           Promise.reject(e);
         }
